import * as globWithCallbacks from 'glob';
import * as fs from 'fs';
import * as path from 'path';
import { promisify } from 'util';
import mapTypes from './typeMap';
import { ConfigManager } from '../configManager';
import { pascalCase, camelCase } from './utils';

const glob = promisify(globWithCallbacks);

type IndentedGeneratorLevel = { [key: string]: Array<string> | IndentedGeneratorLevel };
type GeneratorLevel = Array<string | IndentedGeneratorLevel>;

/**
 * Parses a C++ type definition into a Typescript definition
 * @author Kevin Brown <github.com/thekevinbrown>
 * @author Mitch Pierias <github.com/MitchPierias>
 * @param eosType The type from the ABI we want to map over to a Typescript type
 * @param contractName (optional) The name of the contract to prefix the mapped type with if this is a contract struct type
 * @param contractStructs (optional) Structs in the contract used to match against, falling back to built in types if not found
 */
<<<<<<< HEAD
export const mapParameterType = (contractName: string, contractStructs: any, eosType: string) => {
	// Handle array types
	const wrapper = eosType.endsWith('[]') ? 'Array' : undefined;
	const parameterType = eosType.replace('[]', '');
	const type = contractStructs[parameterType]
		? pascalCase(contractName) + pascalCase(parameterType)
		: mapTypes[parameterType] || 'string';
=======
export const mapParameterType = ({
	eosType,
	contractName,
	contractStructs,
}: {
	eosType: string;
	contractName?: string;
	contractStructs?: any;
}) => {
	// Handle array types
	const wrapper = eosType.endsWith('[]') ? 'Array' : undefined;
	const parameterType = eosType.replace('[]', '');
	const type =
		contractStructs && contractName && contractStructs[parameterType]
			? pascalCase(contractName) + pascalCase(parameterType)
			: mapTypes[parameterType] || 'string';
>>>>>>> 8de3408e
	if (wrapper) {
		return `${wrapper}<${type}>`;
	} else {
		return type;
	}
};

/**
 * Loads all `.abi` files and generates types
 * @author Kevin Brown <github.com/thekevinbrown>
 */
export const generateAllTypes = async () => {
	// Load all `.abi` files
	const files = await glob('**/*.abi');
	// Handle no files found
	if (files.length === 0) throw new Error('No ABI files to generate from. Exiting.');
	// Generate types for each file
	for (const file of files) await generateTypes(file);
};

/**
 * Generates a Typescript definition file from a contract ABI file
 * @author Kevin Brown <github.com/thekevinbrown>
 * @author Mitch Pierias <github.com/MitchPierias>
 * @param contractIdentifier Path to file without extension
 */
export const generateTypes = async (contractIdentifier: string) => {
	// Create contract details
	const contractName = path.basename(contractIdentifier);
	const abiPath = path.join(
		ConfigManager.outDir,
		'compiled_contracts',
		`${contractIdentifier}.abi`
	);
	// Handle ABI file loading
	if (!fs.existsSync(path.resolve(abiPath)))
		throw new Error(`Missing ABI file at path '${path.resolve(abiPath)}'`);
	const abi = JSON.parse(fs.readFileSync(path.resolve(abiPath), 'utf8'));
	let contractActions = abi.actions;
	let contractTables = abi.tables;
	let contractStructs = Object.assign(
		{},
		...abi.structs.map((struct: any) => ({ [struct['name']]: struct }))
	);

	// console.log('tables: ' + JSON.stringify(contractTables));
	// console.log('structs: ' + JSON.stringify(contractStructs));
	// Prepend warning text
	const result: GeneratorLevel = [
		'// =====================================================',
		'// WARNING: GENERATED FILE',
		'//',
		'// Any changes you make will be overwritten by Lamington',
		'// =====================================================',
		'',
	];
	// Define imports
<<<<<<< HEAD
	const imports = [
		'Account',
		'Contract',
		'GetTableRowsOptions',
		'ActorPermission',
		'ExtendedAsset',
		'ExtendedSymbol',
	];
=======
	const imports = ['Account', 'Contract', 'GetTableRowsOptions', 'ExtendedAsset', 'ExtendedSymbol'];
>>>>>>> 8de3408e
	if (contractTables.length > 0) imports.push('TableRowsResult');
	// Generate import definitions
	result.push(`import { ${imports.join(', ')} } from 'lamington';`);
	result.push('');
	result.push('// Table row types');
	// Generate structs from ABI
	for (const key in contractStructs) {
		const structInterface = {
			[`export interface ${pascalCase(contractName)}${pascalCase(key)}`]: contractStructs[
				key
			].fields.map(
<<<<<<< HEAD
				(field: any) => `${field.name}: ${mapParameterType(contractName, {}, field.type)};`
=======
				(field: any) => `${field.name}: ${mapParameterType({ contractName, eosType: field.type })};`
>>>>>>> 8de3408e
			),
		};

		result.push(structInterface);
		result.push('');
	}
	// Generate contract type from ABI
	const generatedContractActions = contractActions.map((action: any) => {
		// With a function for each action
		const parameters = contractStructs[action.name].fields.map(
			(parameter: any) =>
<<<<<<< HEAD
				`${parameter.name}: ${mapParameterType(contractName, contractStructs, parameter.type)}`
=======
				`${parameter.name}: ${mapParameterType({
					contractName,
					contractStructs,
					eosType: parameter.type,
				})}`
>>>>>>> 8de3408e
		);
		// Optional parameter at the end on every contract method.
		parameters.push('options?: { from?: Account, auths?: ActorPermission[] }');

		return `${action.name}(${parameters.join(', ')}): Promise<any>;`;
	});
	// Generate tables
	const generatedTables = contractTables.map(
		(table: any) =>
			`${camelCase(table.name) +
				'Table'}(options?: GetTableRowsOptions): Promise<TableRowsResult<${pascalCase(
				contractName
			)}${pascalCase(table.type)}>>;`
	);
	// Generate the contract interface with actions and tables
	const contractInterface = {
		[`export interface ${pascalCase(contractName)} extends Contract`]: [
			'// Actions',
			...generatedContractActions,
			'',
			'// Tables',
			...generatedTables,
		],
	};
	// Cache contract result
	result.push(contractInterface);
	result.push('');
	// Save generated contract
	await saveInterface(contractIdentifier, result);
};

/**
 * Writes the contract interface to file
 * @author Kevin Brown <github.com/thekevinbrown>
 * @param contractIdentifier Path to file without extension
 * @param interfaceContent Generated contract interface
 */
const saveInterface = async (
	contractIdentifier: string,
	interfaceContent: GeneratorLevel | IndentedGeneratorLevel
) => {
	// Open a write stream to file
	const file = fs.createWriteStream(`${contractIdentifier}.ts`);
	// Write formatted blocks
	let indentLevel = 0;
	const write = (value: string) => file.write('\t'.repeat(indentLevel) + value + '\n');
	const writeIndented = (level: IndentedGeneratorLevel) => {
		for (const outerWrapper of Object.keys(level)) {
			write(`${outerWrapper} {`);

			indentLevel++;
			writeLevel(level[outerWrapper]);
			indentLevel--;

			write('}');
		}
	};
	// Write block content or indent again
	const writeLevel = (level: GeneratorLevel | IndentedGeneratorLevel) => {
		if (Array.isArray(level)) {
			for (const entry of level) {
				if (typeof entry === 'string') {
					write(entry);
				} else {
					writeIndented(entry);
				}
			}
		} else {
			writeIndented(level);
		}
	};
	// Write interface to file and close
	writeLevel(interfaceContent);
	file.close();
};<|MERGE_RESOLUTION|>--- conflicted
+++ resolved
@@ -19,15 +19,6 @@
  * @param contractName (optional) The name of the contract to prefix the mapped type with if this is a contract struct type
  * @param contractStructs (optional) Structs in the contract used to match against, falling back to built in types if not found
  */
-<<<<<<< HEAD
-export const mapParameterType = (contractName: string, contractStructs: any, eosType: string) => {
-	// Handle array types
-	const wrapper = eosType.endsWith('[]') ? 'Array' : undefined;
-	const parameterType = eosType.replace('[]', '');
-	const type = contractStructs[parameterType]
-		? pascalCase(contractName) + pascalCase(parameterType)
-		: mapTypes[parameterType] || 'string';
-=======
 export const mapParameterType = ({
 	eosType,
 	contractName,
@@ -44,7 +35,6 @@
 		contractStructs && contractName && contractStructs[parameterType]
 			? pascalCase(contractName) + pascalCase(parameterType)
 			: mapTypes[parameterType] || 'string';
->>>>>>> 8de3408e
 	if (wrapper) {
 		return `${wrapper}<${type}>`;
 	} else {
@@ -102,18 +92,7 @@
 		'',
 	];
 	// Define imports
-<<<<<<< HEAD
-	const imports = [
-		'Account',
-		'Contract',
-		'GetTableRowsOptions',
-		'ActorPermission',
-		'ExtendedAsset',
-		'ExtendedSymbol',
-	];
-=======
 	const imports = ['Account', 'Contract', 'GetTableRowsOptions', 'ExtendedAsset', 'ExtendedSymbol'];
->>>>>>> 8de3408e
 	if (contractTables.length > 0) imports.push('TableRowsResult');
 	// Generate import definitions
 	result.push(`import { ${imports.join(', ')} } from 'lamington';`);
@@ -125,11 +104,7 @@
 			[`export interface ${pascalCase(contractName)}${pascalCase(key)}`]: contractStructs[
 				key
 			].fields.map(
-<<<<<<< HEAD
-				(field: any) => `${field.name}: ${mapParameterType(contractName, {}, field.type)};`
-=======
 				(field: any) => `${field.name}: ${mapParameterType({ contractName, eosType: field.type })};`
->>>>>>> 8de3408e
 			),
 		};
 
@@ -141,15 +116,11 @@
 		// With a function for each action
 		const parameters = contractStructs[action.name].fields.map(
 			(parameter: any) =>
-<<<<<<< HEAD
-				`${parameter.name}: ${mapParameterType(contractName, contractStructs, parameter.type)}`
-=======
 				`${parameter.name}: ${mapParameterType({
 					contractName,
 					contractStructs,
 					eosType: parameter.type,
 				})}`
->>>>>>> 8de3408e
 		);
 		// Optional parameter at the end on every contract method.
 		parameters.push('options?: { from?: Account, auths?: ActorPermission[] }');
