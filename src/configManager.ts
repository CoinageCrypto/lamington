import axios from 'axios';
import * as path from 'path';
import * as mkdirpCallback from 'mkdirp';
import * as Mocha from 'mocha';
import {
	readFile as readFileCallback,
	writeFile as writeFileCallback,
	exists as existsCallback,
} from 'fs';
import { promisify } from 'util';

const exists = promisify(existsCallback);
const mkdirp = promisify(mkdirpCallback);
const writeFile = promisify(writeFileCallback);
const readFile = promisify(readFileCallback);

/** @hidden Root config directory path */
const CACHE_DIRECTORY = '.lamington';
/** @hidden Default encoding */
const ENCODING = 'utf8';
/** @hidden Configuration file name */
const CONFIGURATION_FILE_NAME = '.lamingtonrc';

/** @hidden Configuration object structure */
export interface LamingtonConfig {
	cdt: string;
	eos: string;
	contracts: string;
	keepAlive?: boolean;
	outDir?: string;
	exclude?: Array<string>;
	debugTransactions?: boolean;
	debug: LamingtonDebugLevel;
	reporter?: string;
	reporterOptions?: any;
}

/** Level of debug output */
export enum LamingtonDebugLevel {
	NONE = 0,
	TRANSACTIONS,
	ALL,
}

/**
 * Default configuration values which are merged in
 * as the base layer config. Users can override these
 * values by specifying them in their `.lamingtonrc`
 */
const DEFAULT_CONFIG = {
	eos: '',
	cdt: '',
<<<<<<< HEAD
=======
	contracts: 'v1.8.0-rc1',
>>>>>>> 8de3408e
	debug: LamingtonDebugLevel.NONE,
	debugTransactions: false,
	keepAlive: false,
	outDir: CACHE_DIRECTORY,
	exclude: [],
};

/**
 * Manages Lamington configuration setup and caching
 */
export class ConfigManager {
	/** @hidden EOSIO and EOSIO.CDT configuration settings */
	private static config: LamingtonConfig;

	/**
	 * Initialize application configuration using the user
	 * defined configurations and defaults
	 * @author Kevin Brown <github.com/thekevinbrown>
	 * @author Mitch Pierias <github.com/MitchPierias>
	 */
	public static async initWithDefaults() {
		DEFAULT_CONFIG.cdt = await ConfigManager.getAssetURL('EOSIO', 'eosio.cdt', 'amd64.deb');
		DEFAULT_CONFIG.eos = await ConfigManager.getAssetURL('EOSIO', 'eos', 'ubuntu-18.04');

		if (!(await ConfigManager.configExists())) {
			console.log('Project has not yet been initialized.');
			console.log('Please run lamington init before running this command.');

			process.exit(1);
		}

		await ConfigManager.loadConfigFromDisk();
	}

	/**
	 * Downloads the organization's latest repository release image and
	 * returns the assets matching the specified filter
	 * @author Kevin Brown <github.com/thekevinbrown>
	 * @param organization Asset's case-sensitive repository organization
	 * @param repository Asset's case-sensitive repository name
	 * @param filter Resource filter
	 * @hidden
	 */
	private static async getAssetURL(organization: string, repository: string, filter: string) {
		// Get the projects latest GitHub repository release
		const result = await axios.get(
			`https://api.github.com/repos/${organization}/${repository}/releases/latest`
		);
		// Handle failed GitHub request
		if (!result.data || !result.data.assets || !Array.isArray(result.data.assets)) {
			console.error(result);
			throw new Error('Unexpected response from GitHub API. Please try again later.');
		}
		// Capture the GitHub url from response
		const asset = result.data.assets.find((asset: any) =>
			asset.browser_download_url.includes(filter)
		);
		// Handle no assets found
		if (!asset)
			throw new Error(
				`Could not locate asset with ${filter} in the download URL in the ${organization}/${repository} repository`
			);
		// Return captured download url
		return asset.browser_download_url as string;
	}

	public static async isValidConfig(config: object) {
		return true;
	}

	/**
	 * Creates a default configuration file if it doesn't exist at the specified path.
	 * @author Mitch Pierias <github.com/MitchPierias>
	 * @author Kevin Brown <github.com/thekevinbrown>
	 * @param atPath Optional configuration file path. Defaults to `.lamingtonrc`.
	 */
	public static async createConfigIfMissing(atPath = CONFIGURATION_FILE_NAME) {
		// Prevent overwriting existing configuration when valid
		if (
			(await ConfigManager.configExists(atPath)) &&
			(await ConfigManager.isValidConfig(ConfigManager.config))
		)
			return;
		// Create the config directory
		await mkdirp(CACHE_DIRECTORY);
		// Fetch the latest repository configuration
		const defaultConfig: LamingtonConfig = {
			cdt: await ConfigManager.getAssetURL('EOSIO', 'eosio.cdt', 'amd64.deb'),
			eos: await ConfigManager.getAssetURL('EOSIO', 'eos', 'ubuntu-18.04'),
			...DEFAULT_CONFIG,
		};
		// Cache the configuration file to disk
		await writeFile(atPath, JSON.stringify(defaultConfig, null, 4), ENCODING);
	}

	/**
	 * Checks the existence of the configuration
	 * file at the default [[CONFIGURATION_FILE_NAME]] or
	 * optional path
	 * @author Mitch Pierias <github.com/MitchPierias>
	 * @param atPath Optional file path for lookup
	 * @returns Config exists determiner
	 */
	public static configExists(atPath: string = CONFIGURATION_FILE_NAME) {
		// Should filter out any trailing filename and concatonate
		// the default filename
		return exists(atPath);
	}

	/**
	 * Loads an existing configuration file into [[ConfigManager.config]]
	 * @author Kevin Brown <github.com/thekevinbrown>
	 * @param atPath Optional file path for lookup
	 */
	public static async loadConfigFromDisk(atPath = CONFIGURATION_FILE_NAME) {
		// Read existing configuration and store
		ConfigManager.config = {
			...DEFAULT_CONFIG,
			...JSON.parse(await readFile(atPath, ENCODING)),
		};
	}

	/**
	 * Returns the current EOSIO configuration
	 * @author Kevin Brown <github.com/thekevinbrown>
	 */
	static get eos() {
		return (ConfigManager.config && ConfigManager.config.eos) || '';
	}

	/**
	 * Returns the current EOSIO.CDT configuration
	 * @author Kevin Brown <github.com/thekevinbrown>
	 */
	static get cdt() {
		return (ConfigManager.config && ConfigManager.config.cdt) || '';
	}

	/**
	 * Returns the current eosio.contracts configuration
	 * @author Johan Nordberg <github.com/jnordberg>
	 */
	static get contracts() {
		return (ConfigManager.config && ConfigManager.config.contracts) || 'master';
	}

	/**
	 * Returns the container keep alive setting or false
	 * @author Mitch Pierias <github.com/MitchPierias>
	 */
	static get keepAlive() {
		return (ConfigManager.config && ConfigManager.config.keepAlive) || DEFAULT_CONFIG.keepAlive;
	}

	/**
	 * Returns the container's debug log output setting
	 * @author Kevin Brown <github.com/thekevinbrown>
	 */
	static get debugTransactions() {
		return (
			(ConfigManager.config && ConfigManager.config.debugTransactions) ||
			DEFAULT_CONFIG.debugTransactions
		);
	}

	/**
	 * Returns the output build directory or [[CACHE_DIRECTORY]]
	 * @author Mitch Pierias <github.com/MitchPierias>
	 */
	static get outDir() {
		return (ConfigManager.config && ConfigManager.config.outDir) || DEFAULT_CONFIG.outDir;
	}

	/**
	 * Returns the array of excluded strings or patterns
	 * @author Mitch Pierias <github.com/MitchPierias>
	 */
	static get exclude() {
		return (ConfigManager.config && ConfigManager.config.exclude) || DEFAULT_CONFIG.exclude;
	}

	/**
	 * Returns the array of excluded strings or patterns
	 * @author Dallas Johnson <github.com/dallasjohnson>
	 */
	static get testReporter() {
		return (ConfigManager.config && ConfigManager.config.reporter) || Mocha.reporters.Min;
	}
}<|MERGE_RESOLUTION|>--- conflicted
+++ resolved
@@ -50,10 +50,7 @@
 const DEFAULT_CONFIG = {
 	eos: '',
 	cdt: '',
-<<<<<<< HEAD
-=======
 	contracts: 'v1.8.0-rc1',
->>>>>>> 8de3408e
 	debug: LamingtonDebugLevel.NONE,
 	debugTransactions: false,
 	keepAlive: false,
