--- conflicted
+++ resolved
@@ -44,13 +44,9 @@
  * values by specifying them in their `.lamingtonrc`
  */
 const DEFAULT_CONFIG = {
-<<<<<<< HEAD
 	eos:'',
 	cdt:'',
 	debug:LamingtonDebugLevel.NONE,
-=======
-	debug: LamingtonDebugLevel.NONE,
->>>>>>> d8a9d121
 	debugTransactions: false,
 	keepAlive: false,
 	outDir: CACHE_DIRECTORY,
@@ -71,13 +67,10 @@
 	 * @author Mitch Pierias <github.com/MitchPierias>
 	 */
 	public static async initWithDefaults() {
-<<<<<<< HEAD
 
 		DEFAULT_CONFIG.cdt = await ConfigManager.getAssetURL('EOSIO', 'eosio.cdt', 'amd64.deb');
 		DEFAULT_CONFIG.eos = await ConfigManager.getAssetURL('EOSIO', 'eos', 'ubuntu-18.04');
 
-=======
->>>>>>> d8a9d121
 		if (!(await ConfigManager.configExists())) {
 			console.log('Project has not yet been initialized.');
 			console.log('Please run lamington init before running this command.');
