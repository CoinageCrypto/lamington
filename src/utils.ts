import * as assert from 'assert';
import * as chai from 'chai';
// @ts-ignore
import * as deepEqualInAnyOrder from 'deep-equal-in-any-order';

import { EOSManager } from './eosManager';
import { TableRowsResult } from './contracts';

// Extend Chai's expect methods
chai.use(deepEqualInAnyOrder);

/**
 * Pauses the current process until the specified EOS block number occurs
 * @note Assumes blocks will always be produced every 500ms
 * @author Kevin Brown <github.com/thekevinbrown>
 * @param number Process sleep duration
 */
export const untilBlocknumber = async (number: number) => {
	// Loops until current head block number reaches desired
	let { head_block_num } = await EOSManager.rpc.get_info();
	while (head_block_num < number) {
		// Sleep for block duration and update current block number
		await sleep((number - head_block_num) * 500);
		({ head_block_num } = await EOSManager.rpc.get_info());
	}
};

/**
 * Pauses the current process for the specified duration
 * @author Kevin Brown <github.com/thekevinbrown>
 * @param delayInMs Process sleep duration
 */
export const sleep = async (delayInMs: number) =>
	new Promise(resolve => setTimeout(resolve, delayInMs));

/**
 * Pauses the current process for the 500ms EOS block time
 * @note The process will wake during and not on the next block
 * @author Kevin Brown <github.com/thekevinbrown>
 */
export const nextBlock = () => sleep(500);

/**
 * Compares table rows against expected rows irrespective of order
 * @author Kevin Brown <github.com/thekevinbrown>
 * @author Mitch Pierias <github.com/MitchPierias>
 * @param getTableRowsResult Get table rows result promise
 * @param expected Expected table row query results
 * @param strict Strict comparison flag
 */
export const assertRowsEqual = async <RowType>(
	getTableRowsResult: Promise<TableRowsResult<RowType>>,
	expected: Array<RowType>,
	strict: boolean = false
) => {
	// Pass-through strict comparison
	if (strict) {
		assertRowsEqualStrict(getTableRowsResult, expected);
		return;
	}
	// Call table row query and assert results eventually equal expected
	const result = await getTableRowsResult;
	// @ts-ignore - Not sure how to add this extended method `equalInAnyOrder`?
	chai.expect(result).to.deep.equalInAnyOrder({
		rows: expected,
		more: false,
	});
};

/**
 * Performs a strict comparison of queried table rows against expected rows
 * @author Mitch Pierias <github.com/MitchPierias>
 * @param getTableRowsResult Get table rows result promise
 * @param expected Expected table row query results
 */
export const assertRowsEqualStrict = async <RowType>(
	getTableRowsResult: Promise<TableRowsResult<RowType>>,
	expected: Array<RowType>
) => {
	// Call the table row query and assert results equal expected
	const result = await getTableRowsResult;

	assert.deepStrictEqual(result, {
		rows: expected,
		more: false,
	});
};

/**
 * Validates the number of rows returned is equal to the expected count
 * @author Kevin Brown <github.com/thekevinbrown>
 * @param getTableRowsResult Get table rows result promise
 * @param expectedRowCount Expected number of table rows
 */
export const assertRowCount = async (
	getTableRowsResult: Promise<TableRowsResult<any>>,
	expectedRowCount: number
) => {
	const result = await getTableRowsResult;
	// Precheck table rows don't extend beyond returned result
	assert.equal(
		result.more,
		false,
		`There were more rows pending on the response which was not expected.`
	);
	// Validate the number of rows returned equals the expected count
	assert.equal(result.rows.length, expectedRowCount, `Different number of rows than expected.`);
};

/**
 * Asserts EOS throws an error and validates the error output name matches the expected `eosErrorName`
 * @author Kevin Brown <github.com/thekevinbrown>
 * @param operation Operation promise
 * @param eosErrorName Expected EOS error name
 * @param description Output message description
 */
export const assertEOSError = async (
	operation: Promise<any>,
	eosErrorName: string,
	description: string
) => {
	// Execute operation and handle exceptions
	try {
		await operation;
	} catch (error) {
		if (error.json && error.json.error && error.json.error.name) {
			// Compare error and fail if the error doesn't match the expected
			assert(
				error.json.error.name === eosErrorName,
				`Expected ${eosErrorName}, got ${error.json.error.name} instead.`
			);
			return;
		} else {
			// Fail if error not thrown by EOS
			assert.fail(`Expected EOS error ${eosErrorName}, but got ${JSON.stringify(error, null, 4)} instead.`);
		}
	}
	// Fail if no exception thrown
	assert.fail(`Expected ${description} but operation completed successfully.`);
};

<<<<<<< HEAD
/**
 * Asserts operation throws an `eosio_assert_message_exception` error
 * @author Kevin Brown <github.com/thekevinbrown>
 * @param operation Operation promise
 */
=======
>>>>>>> 7828425e
export const assertEOSException = (operation: Promise<any>) =>
	assertEOSError(operation, 'eosio_assert_message_exception', 'assert');

/**
 * Asserts operation is missing the required authority by throwing a `missing_auth_exception` error
 * @author Kevin Brown <github.com/thekevinbrown>
 * @param operation Operation promise
 */
export const assertMissingAuthority = (operation: Promise<any>) =>
	assertEOSError(operation, 'missing_auth_exception', 'missing authority');<|MERGE_RESOLUTION|>--- conflicted
+++ resolved
@@ -139,14 +139,11 @@
 	assert.fail(`Expected ${description} but operation completed successfully.`);
 };
 
-<<<<<<< HEAD
 /**
  * Asserts operation throws an `eosio_assert_message_exception` error
  * @author Kevin Brown <github.com/thekevinbrown>
  * @param operation Operation promise
  */
-=======
->>>>>>> 7828425e
 export const assertEOSException = (operation: Promise<any>) =>
 	assertEOSError(operation, 'eosio_assert_message_exception', 'assert');
 
