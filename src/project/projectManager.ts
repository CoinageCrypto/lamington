import * as colors from 'colors';
import * as path from 'path';
import * as mkdirpCallback from 'mkdirp';
import {
	readFile as readFileCallback,
	writeFile as writeFileCallback,
	exists as existsCallback,
	readdir as readdirCallback,
} from 'fs';
import { ncp as ncpCallback } from 'ncp';
import * as rimrafCallback from 'rimraf';
import { promisify } from 'util';
import { ConfigManager } from './../configManager';
import * as spinner from './../cli/logIndicator';
import { GitIgnoreManager } from '../gitignoreManager';

const exists = promisify(existsCallback);
const mkdirp = promisify(mkdirpCallback);
const writeFile = promisify(writeFileCallback);
const readFile = promisify(readFileCallback);
const readdir = promisify(readdirCallback);
const rimraf = promisify(rimrafCallback);
const ncp = promisify(ncpCallback);

/** Default encoding */
const ENCODING = 'utf8';

/** Recommended Lamington package scripts */
const DEFAULT_SCRIPTS = {
	build: 'lamington build',
	test: 'lamington test',
};

/** Required project dependencies */
const DEFAULT_DEV_DEPENDENCIES = {
	'lamington': 'latest',
	'chai':'latest',
	'@types/chai':'latest',
	'@types/mocha':'latest'
};

/**
 * Fetches and stores the latest EOS configuration images
 * @author Mitch Pierias <github.com/MitchPierias>
 */
export class ProjectManager {
	/** @hidden Reference to the local `package.json` file */
	private static cache: {
		scripts?: { [key: string]: string };
		devDependencies?: { [key: string]: string };
	};

	/**
	 * Downloads the example project and integrates aspects where required.
	 * @author Mitch Pierias <github.com/MitchPierias>
	 */
	public static async initWithDefaults() {
		await ProjectManager.cloneExampleProject();

		await ProjectManager.loadExistingProject();

		await ProjectManager.injectScripts();

		await ProjectManager.configureDependencies();

		await ProjectManager.createDirectoryIfMissing('.lamington');

		await writeFile(
			path.join(process.cwd(), 'package.json'),
			JSON.stringify(ProjectManager.cache, null, 4),
			ENCODING
		);

		await ConfigManager.createConfigIfMissing();

		await GitIgnoreManager.createIfMissing();
	}

	/**
	 * Examines the current directory and loads any existing `package.json` file
	 * into this object cache state.
	 * @author Mitch Pierias <github.com/MitchPierias>
	 * @hidden
	 */
	private static async loadExistingProject() {
		let packageJson = '';
		try {
			packageJson = await readFile(path.join(process.cwd(), 'package.json'), ENCODING);
		} catch (error) {
			console.error();
			console.error(
				colors.red(
					'Could not read project package.json file in this folder. Is this a node project folder?'
				)
			);
			console.error();

			process.exit(1);
		}

		ProjectManager.cache = JSON.parse(packageJson);
	}

	/**
	 * Injects recommended Lamington scripts into the currently cached package data
	 * @author Mitch Pierias <github.com/MitchPierias>
	 * @hidden
	 */
	private static async injectScripts() {
		spinner.create('Injecting recommended scripts');
		const existingScripts = ProjectManager.cache.scripts || {};
		ProjectManager.cache.scripts = { ...existingScripts, ...DEFAULT_SCRIPTS };
		spinner.end('Added recommended scripts');
	}

	/**
	 * Injects the required project dependencies into the currently cached package data
	 * @author Mitch Pierias <github.com/MitchPierias>
	 * @hidden
	 */
	private static async configureDependencies() {
		spinner.create('Adding Lamington dependencies');
		const existingDependencies = ProjectManager.cache.devDependencies || {};
		ProjectManager.cache.devDependencies = { ...DEFAULT_DEV_DEPENDENCIES, ...existingDependencies };
		spinner.end('Added required dependencies');
	}

	/**
	 * Downloads the latest example Lamington project from GitHub
	 * @author Mitch Pierias <github.com/MitchPierias>
	 * @hidden
	 */
	private static async cloneExampleProject() {
		// Notify cloning task begun
		spinner.create('Pulling example project');
		// Check for existing contract files
		await ProjectManager.createDirectoryIfMissing('contracts');
		const files = await readdir(path.join(process.cwd(), 'contracts'));
		if (files.length > 0) return spinner.end('Existing contracts found');
		// Attempt clone and merge of example project
		try {
			const got = require('got');
			const tar = require('tar');
			const cloneUrl = `https://codeload.github.com/MitchPierias/EOSIO-Lamington-Boilerplate/tar.gz/master`;

			spinner.update('Cloning example project');

			return new Promise(async (resolve, reject) => {
				// Ensure tmp directory exists and capture directory path
				const tmpPath = await ProjectManager.createDirectoryIfMissing('__tmp__');
				// Stream the repo clone and untar
<<<<<<< HEAD
				got.stream(cloneUrl).pipe(tar.extract({
					cwd: tmpPath,
					strip:1
				})).on('error', (error:Error) => {
					reject(error);
				}).on('end', async () => {
					// Clone example repository into tmp
					const clonedFiles = await readdir(tmpPath);
					if (clonedFiles.length <= 0)
						throw new Error(`No files cloned from repo ${cloneUrl}`);
					// Merge example contracts into current project
					await ncp(path.join(tmpPath, 'contracts'), path.join(process.cwd(), 'contracts'));
					// Cleanup temporary directory
					await rimraf(tmpPath);
					spinner.end('Created example contracts');
					resolve(true);
				});
=======
				got
					.stream(cloneUrl)
					.pipe(
						tar.extract({
							cwd: tmpPath,
							strip: 1,
						})
					)
					.on('error', (error: Error) => {
						reject(error);
					})
					.on('end', async () => {
						// Clone example repository into tmp
						const clonedFiles = await readdir(tmpPath);
						if (clonedFiles.length <= 0) throw new Error(`No files cloned from repo ${cloneUrl}`);
						// Merge example contracts into current project
						await ncp(path.join(tmpPath, 'contracts'), path.join(process.cwd(), 'contracts'));
						// Cleanup temporary directory
						spinner.update('Cleaning temporary files');
						await rimraf(tmpPath);
						resolve(true);
					});
>>>>>>> d8a9d121
			});
		} catch (error) {
			spinner.fail('Failed to clone repository');
			console.log(error);
		}
	}

	/**
	 * Creates a new local directory if missing and returns the path
	 * @author Mitch Pierias <github.com/MitchPierias>
	 * @param dirName Directory to create
	 * @returns Path to local directory
	 * @private
	 */
	private static async createDirectoryIfMissing(dirName: string) {
		// Construct directory path
		const dirPath = path.join(process.cwd(), dirName);
		// Create directory if missing
		if (!(await exists(dirPath))) await mkdirp(path.join(process.cwd(), dirName));
		// Return the directory name
		return dirPath;
	}
}<|MERGE_RESOLUTION|>--- conflicted
+++ resolved
@@ -149,7 +149,6 @@
 				// Ensure tmp directory exists and capture directory path
 				const tmpPath = await ProjectManager.createDirectoryIfMissing('__tmp__');
 				// Stream the repo clone and untar
-<<<<<<< HEAD
 				got.stream(cloneUrl).pipe(tar.extract({
 					cwd: tmpPath,
 					strip:1
@@ -163,34 +162,11 @@
 					// Merge example contracts into current project
 					await ncp(path.join(tmpPath, 'contracts'), path.join(process.cwd(), 'contracts'));
 					// Cleanup temporary directory
+					spinner.update('Cleaning temporary files');
 					await rimraf(tmpPath);
 					spinner.end('Created example contracts');
 					resolve(true);
 				});
-=======
-				got
-					.stream(cloneUrl)
-					.pipe(
-						tar.extract({
-							cwd: tmpPath,
-							strip: 1,
-						})
-					)
-					.on('error', (error: Error) => {
-						reject(error);
-					})
-					.on('end', async () => {
-						// Clone example repository into tmp
-						const clonedFiles = await readdir(tmpPath);
-						if (clonedFiles.length <= 0) throw new Error(`No files cloned from repo ${cloneUrl}`);
-						// Merge example contracts into current project
-						await ncp(path.join(tmpPath, 'contracts'), path.join(process.cwd(), 'contracts'));
-						// Cleanup temporary directory
-						spinner.update('Cleaning temporary files');
-						await rimraf(tmpPath);
-						resolve(true);
-					});
->>>>>>> d8a9d121
 			});
 		} catch (error) {
 			spinner.fail('Failed to clone repository');
