--- conflicted
+++ resolved
@@ -76,12 +76,8 @@
 Lamington automatically searches for all files with the `.cpp` file extension before batch compiling within a docker container. Compiling within a docker container with locked configuration ensures contracts compile consistently and clean every time.
 
 #### Ignoring Files & Folders
-<<<<<<< HEAD
-Fortunately we realized that not every `.cpp` file is a build ready contract, so we added an additional ignore file for you to define what we shouldn't look at. The `.lamingtonignore` file allows you to configure directories, files and patterns want Lamington to disregard during your build and testing processes. The `.lamingtonignore` follows the same syntax as a standard `.gitignore`, requiring a line separated list of ignore definitions. We've added the command line method `lamington ignore` to generate a `.lamingtonignore` file with default settings.
-=======
 
 Not every `.cpp` file is a build ready contract. So we added an additional ignore file, rightly named `.lamingtonignore`, to configure directories, files and patterns you don't want added to your build process. The `.lamingtonignore` follows the same syntax as a standard `.gitignore`, requiring a line separated list of ignore definitions. We've added the command line method `lamington ignore` to generate a `.lamingtonignore` file with default settings.
->>>>>>> 8900599a
 
 #### Specifying Build Contracts
 If you'd like to run builds on specific contracts, an additional contract `identifier` can be specified like so;
@@ -90,26 +86,17 @@
 lamington build [identifier]
 ```
 
-<<<<<<< HEAD
-*Replacing the `[identifier]` with your contract name, filename or fullpath.*
-
-=======
 _Replace the `[identifier]` with the relative path to the contract with or without the .cpp extension._
->>>>>>> 8900599a
 
 ### Testing
 
-Lamington was built with testing in mind. We considered the most commonly used testing libraries like Mocha, Jest and Jade when developing the Lamington toolset. Running your test suit is as easy as;
+Lamington was built with testing in mind. We considered the most commonly used testing libraries like Mocha when developing the Lamington toolset. Running your test suit is as easy as;
 
 ```
 lamington test
 ```
 
-<<<<<<< HEAD
 For a full list of available JavaScript utilities, please [visit the documentation here](https://docs.lamington.io/testing).
-=======
-This command uses Mocha to run all your tests.
->>>>>>> 8900599a
 
 ## Configuration
 
@@ -130,13 +117,9 @@
 
 You can find more information about the Lamington tool-set and join our growing community of developers by visiting any of the following links;
 
-<<<<<<< HEAD
 [Examples](https://examples.lamington.io)
 
-[API Documentation](https://docs.lamington.io)
-=======
 [API Documentation](https://api.lamington.io)
->>>>>>> 8900599a
 
 [Slack Channel](https://forms.gle/yTjNA46oKywaD7FR6)
 
@@ -154,18 +137,10 @@
 
 ## Contributors
 
-<<<<<<< HEAD
-_Contribution guide_
-
-[Kevin Brown](https://github.com/thekevinbrown), Creator & Developer
-
-[Mitch Pierias](https://github.com/MitchPierias), Developer
-=======
 - [Kevin Brown](https://github.com/thekevinbrown), Creator & Developer
 - [Mitch Pierias](https://github.com/MitchPierias), Developer
 
 ## Supporters
->>>>>>> 8900599a
 
 <p align="center">
     <a href="https://coina.ge"><img src="https://coina.ge/assets/coinage-logo-light.png" alt="Supported by Coinage" width="100"/></a>
